--- conflicted
+++ resolved
@@ -1,177 +1,3 @@
-<<<<<<< HEAD
-/* eslint-env es6 */
-var test = require('blue-tape');
-var redisSrv = require('./redis-server');
-var session = require('express-session');
-var RedisStore = require('../')(session);
-var redis = require('redis');
-var ioRedis = require('ioredis');
-var sinon = require('sinon');
-var P = require('bluebird');
-
-var lifecycleTest = P.coroutine(function *(store, t) {
-  P.promisifyAll(store);
-
-  var ok = yield store.setAsync('123', { cookie: { maxAge: 2000 }, name: 'tj' });
-  t.equal(ok, 'OK', '#set() ok');
-
-  var data = yield store.getAsync('123');
-  t.deepEqual({ cookie: { maxAge: 2000 }, name: 'tj' }, data, '#get() ok');
-
-  ok = yield store.setAsync('123', { cookie: { maxAge: undefined }, name: 'tj' });
-  t.equal(ok, 'OK', '#set() no maxAge ok');
-
-  data = yield store.allAsync();
-  t.deepEqual([{ id: '123', cookie: {}, name: 'tj' }], data, '#all() ok');
-
-  data = yield store.idsAsync();
-  t.deepEqual(['123'], data, '#ids() ok');
-
-  ok = yield store.destroyAsync('123');
-  t.equal(ok, 1, '#destroy() ok');
-
-  store.client.end(false);
-});
-
-test('setup', redisSrv.connect);
-
-test('defaults', function (t) {
-  var store = new RedisStore();
-  t.equal(store.prefix, 'sess:', 'defaults to sess:');
-  t.notOk(store.ttl, 'ttl not set');
-  t.notOk(store.disableTTL, 'disableTTL not set');
-  t.ok(store.client, 'creates client');
-
-  store.client.end(false);
-  t.end();
-});
-
-test('basic', function (t) {
-  t.throws(RedisStore, TypeError, 'constructor not callable as function');
-  var store = new RedisStore({ port: redisSrv.port });
-  return lifecycleTest(store, t);
-});
-
-test('existing client', function (t) {
-  var client = redis.createClient(redisSrv.port, 'localhost');
-  var store = new RedisStore({ client: client });
-  return lifecycleTest(store, t);
-});
-
-test('io redis client', function (t) {
-  var client = ioRedis.createClient(redisSrv.port, 'localhost');
-  var store = new RedisStore({ client: client });
-  return lifecycleTest(store, t);
-});
-
-test('options', function (t) {
-  var store = new RedisStore({
-    host: 'localhost',
-    port: redisSrv.port,
-    prefix: 'tobi',
-    ttl: 1000,
-    disableTTL: true,
-    db: 1,
-    scanCount: 32,
-    unref: true,
-    pass: 'secret',
-    secret: 'squirrel'
-  });
-
-  t.equal(store.prefix, 'tobi', 'uses provided prefix');
-  t.equal(store.ttl, 1000, 'ttl set');
-  t.ok(store.disableTTL, 'disableTTL set');
-  t.ok(store.client, 'creates client');
-  t.equal(store.client.address, 'localhost:'+redisSrv.port, 'sets host and port');
-  t.equal(store.scanCount, 32, 'sets scan count');
-  t.equal(store.secret, 'b361f29c39bd2a26368a6db012b081de', 'sets secret');
-
-  var socketStore = new RedisStore({ socket: 'word' });
-  t.equal(socketStore.client.address, 'word', 'sets socket address');
-  socketStore.client.end(false);
-
-  var urlStore = new RedisStore({ url: 'redis://127.0.0.1:8888' });
-  t.equal(urlStore.client.address, '127.0.0.1:8888', 'sets url address');
-  urlStore.client.end(false);
-
-  var hostNoPort = new RedisStore({ host: 'host' });
-  t.equal(hostNoPort.client.address, 'host:6379', 'sets default port');
-  hostNoPort.client.end(false);
-
-  return lifecycleTest(store, t);
-});
-
-test('ttl options', P.coroutine(function *(t) {
-  var store = new RedisStore({ port: redisSrv.port });
-
-  var sid = '123';
-  var data, ok;
-  sinon.stub(store.client, 'set').callsArgWith(1, null, 'OK');
-  P.promisifyAll(store);
-
-  // Basic (one day)
-  data = { cookie: {}, name: 'tj' };
-  ok = yield store.setAsync(sid, data);
-  t.equal(ok, 'OK', '#set() ok');
-  assertSetCalledWith(t, store, sid, data, ['EX', 86400]);
-
-  // maxAge in cookie
-  data = { cookie: { maxAge: 2000 }, name: 'tj' };
-  ok = yield store.setAsync(sid, data);
-  t.equal(ok, 'OK', '#set() ok');
-  assertSetCalledWith(t, store, sid, data, ['EX', 2]);
-
-  // Floors maxage
-  data = { cookie: { maxAge: 2500 }, name: 'tj' };
-  ok = yield store.setAsync(sid, data);
-  t.equal(ok, 'OK', '#set() ok');
-  assertSetCalledWith(t, store, sid, data, ['EX', 2]);
-
-  // store.disableTTL
-  store.disableTTL = true;
-  data = { cookie: {}, name: 'tj' };
-  ok = yield store.setAsync(sid, data);
-  t.equal(ok, 'OK', '#set() ok');
-  assertSetCalledWith(t, store, sid, data);
-  store.disableTTL = false;
-
-  // store.ttl: number
-  store.ttl = 50;
-  data = { cookie: {}, name: 'tj' };
-  ok = yield store.setAsync(sid, data);
-  t.equal(ok, 'OK', '#set() ok');
-  assertSetCalledWith(t, store, sid, data, ['EX', 50]);
-  store.ttl = null;
-
-  // store.ttl: function
-  store.ttl = sinon.stub().returns(200);
-  data = { cookie: {}, name: 'tj' };
-  ok = yield store.setAsync(sid, data);
-  t.equal(ok, 'OK', '#set() ok');
-  assertSetCalledWith(t, store, sid, data, ['EX', 200]);
-  t.ok(store.ttl.called, 'TTL fn was called');
-  t.deepEqual(store.ttl.firstCall.args, [store, data, sid]);
-  store.ttl = null;
-
-  // store.ttl: string (invalid)
-  store.ttl = {};
-  data = { cookie: {}, name: 'tj' };
-  try {
-    ok = yield store.setAsync(sid, data);
-    t.ok(false, '#set() should throw with bad TTL');
-  } catch (e) {
-    t.ok(/must be a number or function/i.test(e.message), 'bad TTL type throws error');
-  }
-  store.ttl = null;
-
-  store.client.end(false);
-}));
-
-function assertSetCalledWith(t, store, sid, data, addl) {
-  var args = [store.prefix + sid, store.serializer.stringify(data)];
-  if (Array.isArray(addl)) args = args.concat(addl);
-  t.deepEqual(store.client.set.lastCall.args[0], args, '#.set() called with expected params');
-=======
 const test = require('blue-tape')
 const redisSrv = require('../test/redis-server')
 const session = require('express-session')
@@ -293,7 +119,6 @@
 
   res = await p(store, 'clear')()
   t.equal(res, count, 'bulk clear')
->>>>>>> 8cc3e92f
 }
 
 function load(store, count) {
@@ -318,23 +143,6 @@
         }
       )
     }
-<<<<<<< HEAD
-  };
-  t.equal(serializer.stringify('UnitTest'), 'XXX"UnitTest"');
-  t.equal(serializer.parse(serializer.stringify('UnitTest')), 'UnitTest');
-
-  var store = new RedisStore({ port: redisSrv.port, serializer: serializer });
-  return lifecycleTest(store, t);
-});
-
-test('crypto enabled', function (t) {
-  var store = new RedisStore({ port: redisSrv.port, secret: 'squirrel' });
-  return lifecycleTest(store, t);
-});
-
-test('teardown', redisSrv.disconnect);
-=======
     set(1)
   })
-}
->>>>>>> 8cc3e92f
+}