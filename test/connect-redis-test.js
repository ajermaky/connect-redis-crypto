--- conflicted
+++ resolved
@@ -47,11 +47,7 @@
 
 test('basic', function (t) {
   t.throws(RedisStore, TypeError, 'constructor not callable as function');
-<<<<<<< HEAD
-  var store = new RedisStore({ port: 8543, secret: 'squirel' });
-=======
   var store = new RedisStore({ port: redisSrv.port });
->>>>>>> 1157b6f1
   return lifecycleTest(store, t);
 });
 
