/*!
 * Connect - Redis
 * Copyright(c) 2012 TJ Holowaychuk <tj@vision-media.ca>
 * MIT Licensed
 */

<<<<<<< HEAD
/**
 * Module dependencies.
 */

var debug = require('debug')('connect:redis')
  , crypto = require('crypto');
=======
var debug = require('debug')('connect:redis');
var redis = require('redis');
var default_port = 6379;
var default_host = '127.0.0.1';
var noop = function(){};
>>>>>>> 52dd34bf

/**
 * One day in seconds.
 */

var oneDay = 86400;

/**
 * Return the `RedisStore` extending `express`'s session Store.
 *
 * @param {object} express session
 * @return {Function}
 * @api public
 */

module.exports = function (session) {

  /**
   * Express's session Store.
   */

  var Store = session.Store;

  crypto.DEFAULT_ENCODING = 'hex';

  /**
   * Initialize RedisStore with the given `options`.
   *
   * @param {Object} options
   * @api public
   */

  function RedisStore (options) {
    var self = this;

    options = options || {};
    Store.call(this, options);
    this.prefix = options.prefix == null
      ? 'sess:'
      : options.prefix;

    /* istanbul ignore next */
    if (options.url) {
      console.error('Warning: "url" param is deprecated and will be removed in a later release: use redis-url module instead');
      var url = require('url').parse(options.url);
      if (url.protocol === 'redis:') {
        if (url.auth) {
          var userparts = url.auth.split(':');
          options.user = userparts[0];
          if (userparts.length === 2) {
            options.pass = userparts[1];
          }
        }
        options.host = url.hostname;
        options.port = url.port;
        if (url.pathname) {
          options.db = url.pathname.replace('/', '', 1);
        }
      }
    }

    // convert to redis connect params
    if (options.client) {
      this.client = options.client;
    }
    else if (options.socket) {
      this.client = redis.createClient(options.socket, options);
    }
    else if (options.port || options.host) {
      this.client = redis.createClient(
        options.port || default_port,
        options.host || default_host,
        options
      );
    }
    else {
      this.client = redis.createClient(options);
    }

    if (options.pass) {
      this.client.auth(options.pass, function (err) {
        if (err) {
          throw err;
        }
      });
    }

    this.ttl = options.ttl;
    this.disableTTL = options.disableTTL;

    if (options.unref) this.client.unref();

    if ('db' in options) {
      if (typeof options.db !== 'number') {
        console.error('Warning: connect-redis expects a number for the "db" option');
      }

<<<<<<< HEAD
    this.secret = options.secret || false;
    this.algorithm = options.algorithm || false;

    if (options.db) {
=======
>>>>>>> 52dd34bf
      self.client.select(options.db);
      self.client.on('connect', function () {
        self.client.send_anyways = true;
        self.client.select(options.db);
        self.client.send_anyways = false;
      });
    }

    self.client.on('error', function () {
      self.emit('disconnect');
    });

    self.client.on('connect', function () {
      self.emit('connect');
    });
  }

  /**
   * Wrapper to create cipher text, digest & encoded payload
   *
   * @param {String} payload
   * @api private
   */

  function encryptData(plaintext){
    var pt = encrypt(this.secret, plaintext, this.algo)
      , hmac = digest(this.secret, pt)

    return {
      ct: pt,
      mac: hmac
    };
  }

  /**
   * Wrapper to extract digest, verify digest & decrypt cipher text
   *
   * @param {String} payload
   * @api private
   */

  function decryptData(ciphertext){
    ciphertext = JSON.parse(ciphertext)
    var hmac = digest(this.secret, ciphertext.ct);

    if (hmac != ciphertext.mac) {
      throw 'Encrypted session was tampered with!';
    }

    return decrypt(this.secret, ciphertext.ct, this.algo);
  }

    /**
   * Generates HMAC as digest of cipher text
   *
   * @param {String} key
   * @param {String} obj
   * @param {String} algo
   * @api private
   */

  function digest(key, obj) {
    var hmac = crypto.createHmac('sha1', key);
    hmac.setEncoding('hex');
    hmac.write(obj);
    hmac.end();
    return hmac.read();
  }

  /**
   * Creates cipher text from plain text
   *
   * @param {String} key
   * @param {String} pt
   * @param {String} algo
   * @api private
   */

  function encrypt(key, pt, algo) {
    algo = algo || 'aes-256-ctr';
    pt = (Buffer.isBuffer(pt)) ? pt : new Buffer(pt);

    var cipher = crypto.createCipher(algo, key)
      , ct = [];

    ct.push(cipher.update(pt));
    ct.push(cipher.final('hex'));

    return ct.join('');
  }

  /**
   * Creates plain text from cipher text
   *
   * @param {String} key
   * @param {String} pt
   * @param {String} algo
   * @api private
   */

  function decrypt(key, ct, algo) {
    algo = algo || 'aes-256-ctr';
    var cipher = crypto.createDecipher(algo, key)
      , pt = [];

    pt.push(cipher.update(ct, 'hex', 'utf8'));
    pt.push(cipher.final('utf8'));

    return pt.join('');
  }

  /**
   * Inherit from `Store`.
   */

  RedisStore.prototype.__proto__ = Store.prototype;

  /**
   * Attempt to fetch session by the given `sid`.
   *
   * @param {String} sid
   * @param {Function} fn
   * @api public
   */

  RedisStore.prototype.get = function (sid, fn) {
    var store = this;
    var psid = store.prefix + sid;
    if (!fn) fn = noop;
    debug('GET "%s"', sid);
<<<<<<< HEAD
    secret = this.secret || false;
    this.client.get(sid, function(err, data){
      if (err) return fn(err);
      if (!data) return fn();
      data = (secret) ? decryptData.call(this, data) : data.toString();
=======

    store.client.get(psid, function (er, data) {
      if (!data) return fn();

      var result;
      data = data.toString();
>>>>>>> 52dd34bf
      debug('GOT %s', data);

      try {
        result = JSON.parse(data);
<<<<<<< HEAD
      } catch (err) {
        return fn(err);
=======
      }
      catch (er) {
        return fn(er);
>>>>>>> 52dd34bf
      }
      return fn(null, result);
    });
  };

  /**
   * Commit the given `sess` object associated with the given `sid`.
   *
   * @param {String} sid
   * @param {Session} sess
   * @param {Function} fn
   * @api public
   */

  RedisStore.prototype.set = function (sid, sess, fn) {
    var store = this;
    var psid = store.prefix + sid;
    if (!fn) fn = noop;

    try {
<<<<<<< HEAD
      var maxAge = sess.cookie.maxAge
        , ttl = this.ttl

      sess = JSON.stringify((this.secret) ? encryptData.call(this, JSON.stringify(sess), this.secret, this.algorithm) : sess);

      ttl = ttl || ('number' == typeof maxAge
          ? maxAge / 1000 | 0
          : oneDay);

      debug('SETEX "%s" ttl:%s %s', sid, ttl, sess);
      this.client.setex(sid, ttl, sess, function(err){
        err || debug('SETEX complete');
        fn && fn.apply(this, arguments);
=======
      var jsess = JSON.stringify(sess);
    }
    catch (er) {
      return fn(er);
    }

    if (store.disableTTL) {
      debug('SET "%s" %s', sid, jsess);
      store.client.set(psid, jsess, function (er) {
        debug('SET complete');
        fn.apply(null, arguments);
>>>>>>> 52dd34bf
      });
      return;
    }

    var maxAge = sess.cookie.maxAge;
    var ttl = store.ttl || (typeof maxAge === 'number'
      ? maxAge / 1000 | 0
      : oneDay);

    debug('SETEX "%s" ttl:%s %s', sid, ttl, jsess);
    store.client.setex(psid, ttl, jsess, function (er) {
      debug('SETEX complete');
      fn.apply(this, arguments);
    });
  };

  /**
   * Destroy the session associated with the given `sid`.
   *
   * @param {String} sid
   * @api public
   */

  RedisStore.prototype.destroy = function (sid, fn) {
    sid = this.prefix + sid;
    debug('DEL "%s"', sid);
    this.client.del(sid, fn);
  };

  return RedisStore;
};<|MERGE_RESOLUTION|>--- conflicted
+++ resolved
@@ -4,20 +4,17 @@
  * MIT Licensed
  */
 
-<<<<<<< HEAD
 /**
  * Module dependencies.
  */
 
-var debug = require('debug')('connect:redis')
-  , crypto = require('crypto');
-=======
+var debug = require('debug')('connect:redis');
+var crypto = require('crypto');
 var debug = require('debug')('connect:redis');
 var redis = require('redis');
 var default_port = 6379;
 var default_host = '127.0.0.1';
 var noop = function(){};
->>>>>>> 52dd34bf
 
 /**
  * One day in seconds.
@@ -108,6 +105,9 @@
     this.ttl = options.ttl;
     this.disableTTL = options.disableTTL;
 
+    this.secret = options.secret || false;
+    this.algorithm = options.algorithm || false;
+
     if (options.unref) this.client.unref();
 
     if ('db' in options) {
@@ -115,13 +115,6 @@
         console.error('Warning: connect-redis expects a number for the "db" option');
       }
 
-<<<<<<< HEAD
-    this.secret = options.secret || false;
-    this.algorithm = options.algorithm || false;
-
-    if (options.db) {
-=======
->>>>>>> 52dd34bf
       self.client.select(options.db);
       self.client.on('connect', function () {
         self.client.send_anyways = true;
@@ -252,32 +245,20 @@
     var psid = store.prefix + sid;
     if (!fn) fn = noop;
     debug('GET "%s"', sid);
-<<<<<<< HEAD
     secret = this.secret || false;
-    this.client.get(sid, function(err, data){
-      if (err) return fn(err);
-      if (!data) return fn();
-      data = (secret) ? decryptData.call(this, data) : data.toString();
-=======
 
     store.client.get(psid, function (er, data) {
       if (!data) return fn();
 
       var result;
-      data = data.toString();
->>>>>>> 52dd34bf
+      data = (secret) ? decryptData.call(this, data) : data.toString();
       debug('GOT %s', data);
 
       try {
         result = JSON.parse(data);
-<<<<<<< HEAD
-      } catch (err) {
-        return fn(err);
-=======
       }
       catch (er) {
         return fn(er);
->>>>>>> 52dd34bf
       }
       return fn(null, result);
     });
@@ -298,22 +279,10 @@
     if (!fn) fn = noop;
 
     try {
-<<<<<<< HEAD
-      var maxAge = sess.cookie.maxAge
-        , ttl = this.ttl
-
-      sess = JSON.stringify((this.secret) ? encryptData.call(this, JSON.stringify(sess), this.secret, this.algorithm) : sess);
-
-      ttl = ttl || ('number' == typeof maxAge
-          ? maxAge / 1000 | 0
-          : oneDay);
-
-      debug('SETEX "%s" ttl:%s %s', sid, ttl, sess);
-      this.client.setex(sid, ttl, sess, function(err){
-        err || debug('SETEX complete');
-        fn && fn.apply(this, arguments);
-=======
-      var jsess = JSON.stringify(sess);
+      jsess = JSON.stringify(
+        (this.secret)
+        ? encryptData.call(this, JSON.stringify(sess), this.secret, this.algorithm)
+        : sess);
     }
     catch (er) {
       return fn(er);
@@ -324,7 +293,6 @@
       store.client.set(psid, jsess, function (er) {
         debug('SET complete');
         fn.apply(null, arguments);
->>>>>>> 52dd34bf
       });
       return;
     }
