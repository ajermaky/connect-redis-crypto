/*!
 * Connect - Redis
 * Copyright(c) 2012 TJ Holowaychuk <tj@vision-media.ca>
 * MIT Licensed
 */

/**
 * Module dependencies.
 */

var debug = require('debug')('connect:redis');
var crypto = require('crypto');
var redis = require('redis');
var util = require('util');
var noop = function(){};

/**
 * One day in seconds.
 */

var oneDay = 86400;

function getTTL(store, sess) {
  var maxAge = sess.cookie.maxAge;
  return store.ttl || (typeof maxAge === 'number'
    ? Math.floor(maxAge / 1000)
    : oneDay);
}

/**
 * Return the `RedisStore` extending `express`'s session Store.
 *
 * @param {object} express session
 * @return {Function}
 * @api public
 */

module.exports = function (session) {

  /**
   * Express's session Store.
   */

  var Store = session.Store;

  crypto.DEFAULT_ENCODING = 'hex';

  /**
   * Initialize RedisStore with the given `options`.
   *
   * @param {Object} options
   * @api public
   */

  function RedisStore (options) {
    if (!(this instanceof RedisStore)) {
      throw new TypeError('Cannot call RedisStore constructor as a function');
    }

    var self = this;

    options = options || {};
    Store.call(this, options);
    this.prefix = options.prefix == null
      ? 'sess:'
      : options.prefix;

    delete options.prefix;

    this.serializer = options.serializer || JSON;

    if (options.url) {
      options.socket = options.url;
    }

    // convert to redis connect params
    if (options.client) {
      this.client = options.client;
    }
    else if (options.socket) {
      this.client = redis.createClient(options.socket, options);
    }
    else {
      this.client = redis.createClient(options);
    }

    // logErrors
    if(options.logErrors){
      // if options.logErrors is function, allow it to override. else provide default logger. useful for large scale deployment
      // which may need to write to a distributed log
      if(typeof options.logErrors != 'function'){
        options.logErrors = function (err) {
          console.error('Warning: connect-redis reported a client error: ' + err);
        };
      }
  		this.client.on('error', options.logErrors);
  	}

    if (options.pass) {
      this.client.auth(options.pass, function (err) {
        if (err) {
          throw err;
        }
      });
    }

    this.ttl = options.ttl;
    this.disableTTL = options.disableTTL;

    this.secret = options.secret || false;
    this.algorithm = options.algorithm || 'aes-256-ctr';
    this.hashing = options.hashing || 'sha512';
    this.encodeas = options.encodeas || 'hex';

    if (options.unref) this.client.unref();

    if ('db' in options) {
      if (typeof options.db !== 'number') {
        console.error('Warning: connect-redis expects a number for the "db" option');
      }
    }

    if (options.db) {
      self.client.select(options.db);
      self.client.on('connect', function () {
        self.client.select(options.db);
      });
    }

    self.client.on('error', function (er) {
      debug('Redis returned err', er);
      self.emit('disconnect', er);
    });

    self.client.on('connect', function () {
      self.emit('connect');
    });
  }

  /**
   * Wrapper to create cipher text, digest & encoded payload
   *
   * @param {String} payload
   * @api private
   */

  function encryptData(plaintext){
    var pt = encrypt(this.secret, plaintext, this.algorithm, this.encodeas)
      , hmac = digest(this.secret, pt, this.hashing, this.encodeas);

    return {
      ct: pt,
      mac: hmac
    };
  }

  /**
   * Wrapper to extract digest, verify digest & decrypt cipher text
   *
   * @param {String} payload
<<<<<<< HEAD
   * @api private
   */

  function decryptData(ciphertext){
    ciphertext = JSON.parse(ciphertext);
=======

   */

  function decryptData(ciphertext){
>>>>>>> 0c7fac33
    var hmac = digest(this.secret, ciphertext.ct, this.hashing, this.encodeas);

    if (hmac != ciphertext.mac) {
      throw 'Encrypted session was tampered with!';
    }

    return decrypt(this.secret, ciphertext.ct, this.algorithm, this.encodeas);
  }

    /**
   * Generates HMAC as digest of cipher text
   *
   * @param {String} key
   * @param {String} obj
   * @param {String} algo
   * @api private
   */

  function digest(key, obj, hashing, encodeas) {
    var hmac = crypto.createHmac(hashing, key);
<<<<<<< HEAD

    hmac.setEncoding(encodeas);
    hmac.write(obj);
    hmac.end();

=======
    hmac.setEncoding(encodeas);
    hmac.write(obj);
    hmac.end();
>>>>>>> 0c7fac33
    return hmac.read();
  }

  /**
   * Creates cipher text from plain text
   *
   * @param {String} key
   * @param {String} pt
   * @param {String} algo
   * @api private
   */

  function encrypt(key, pt, algo, encodeas) {
    pt = (Buffer.isBuffer(pt)) ? pt : new Buffer(pt);

    var cipher = crypto.createCipher(algo, key)
      , ct = [];

    ct.push(cipher.update(pt));
    ct.push(cipher.final(encodeas));

    return ct.join('');
  }

  /**
   * Creates plain text from cipher text
   *
   * @param {String} key
   * @param {String} pt
   * @param {String} algo
   * @api private
   */

  function decrypt(key, ct, algo, encodeas) {
    var cipher = crypto.createDecipher(algo, key)
      , pt = [];

    pt.push(cipher.update(ct, encodeas, 'utf8'));
    pt.push(cipher.final('utf8'));

    return pt.join('');
  }

  /**
   * Inherit from `Store`.
   */

  util.inherits(RedisStore, Store);

  /**
   * Attempt to fetch session by the given `sid`.
   *
   * @param {String} sid
   * @param {Function} fn
   */

  RedisStore.prototype.get = function (sid, fn) {
    var store = this;
    var psid = store.prefix + sid;

    if (!fn) fn = noop;
    debug('GET "%s"', sid);

    store.client.get(psid, function (er, data) {
      if (er) return fn(er);
      if (!data) return fn();

      var result;
<<<<<<< HEAD
      data = (store.secret) ? decryptData.call(store, data) : data.toString();
=======

>>>>>>> 0c7fac33
      debug('GOT %s', data);

      try {
        result = store.serializer.parse(data);
      }
      catch (er) {
        return fn(er);
      }

      if (store.secret)
        result = decryptData.call(store, result);

      return fn(null, result);
    });
  };

  /**
   * Commit the given `sess` object associated with the given `sid`.
   *
   * @param {String} sid
   * @param {Session} sess
   * @param {Function} fn
   * @api public
   */

  RedisStore.prototype.set = function (sid, sess, fn) {
    var store = this;
    var args = [store.prefix + sid];
    if (!fn) fn = noop;

    try {
      var jsess = store.serializer.stringify((store.secret) ?
        encryptData.call(store, store.serializer.stringify(sess)) : sess);
    }
    catch (er) {
      return fn(er);
    }

    if (this.secret)
      jsess = encryptData.call(this, jsess, this.secret, this.algorithm);

    args.push(jsess);

    if (!store.disableTTL) {
      var ttl = getTTL(store, sess);
      args.push('EX', ttl);
      debug('SET "%s" %s ttl:%s', sid, jsess, ttl);
    } else {
      debug('SET "%s" %s', sid, jsess);
    }

    store.client.set(args, function (er) {
      if (er) return fn(er);
      debug('SET complete');
      fn.apply(null, arguments);
    });
  };

  /**
   * Destroy the session associated with the given `sid`.
   *
   * @param {String} sid
   * @api public
   */

  RedisStore.prototype.destroy = function (sid, fn) {
    debug('DEL "%s"', sid);
    if (Array.isArray(sid)) {
      var multi = this.client.multi();
      var prefix = this.prefix;
      sid.forEach(function (s) {
        multi.del(prefix + s);
      });
      multi.exec(fn);
    } else {
      sid = this.prefix + sid;
      this.client.del(sid, fn);
    }
  };

  /**
   * Refresh the time-to-live for the session with the given `sid`.
   *
   * @param {String} sid
   * @param {Session} sess
   * @param {Function} fn
   * @api public
   */

  RedisStore.prototype.touch = function (sid, sess, fn) {
    var store = this;
    var psid = store.prefix + sid;
    if (!fn) fn = noop;
    if (store.disableTTL) return fn();

    var ttl = getTTL(store, sess);

    debug('EXPIRE "%s" ttl:%s', sid, ttl);
    store.client.expire(psid, ttl, function (er) {
      if (er) return fn(er);
      debug('EXPIRE complete');
      fn.apply(this, arguments);
    });
  };

  /**
   * Fetch all sessions' ids
   *
   * @param {Function} fn
   * @api public
   */

  RedisStore.prototype.ids = function (fn) {
    var store = this;
    var pattern = store.prefix + '*';
    var prefixLength = store.prefix.length;
    if (!fn) fn = noop;

    debug('KEYS "%s"', pattern);
    store.client.keys(pattern, function (er, keys) {
      if (er) return fn(er);
      debug('KEYS complete');
      keys = keys.map(function (key) {
        return key.substr(prefixLength);
      });
      return fn(null, keys);
    });
  };


  /**
   * Fetch all sessions
   *
   * @param {Function} fn
   * @api public
   */

  RedisStore.prototype.all = function (fn) {
    var store = this;
    var pattern = store.prefix + '*';
    var prefixLength = store.prefix.length;
    if (!fn) fn = noop;

    debug('KEYS "%s"', pattern);
    store.client.keys(pattern, function (er, keys) {
      if (er) return fn(er);
      debug('KEYS complete');

      var multi = store.client.multi();

      keys.forEach(function (key) {
        multi.get(key);
      });

      multi.exec(function (er, sessions) {
        if (er) return fn(er);

        var result;
        try {
          result = sessions.map(function (data, index) {
            data = data.toString();
            data = store.serializer.parse(data);
            data.id = keys[index].substr(prefixLength);
            return data;
          });
        } catch (er) {
          return fn(er);
        }
        return fn(null, result);
      });
    });
  };

  return RedisStore;
};<|MERGE_RESOLUTION|>--- conflicted
+++ resolved
@@ -158,18 +158,10 @@
    * Wrapper to extract digest, verify digest & decrypt cipher text
    *
    * @param {String} payload
-<<<<<<< HEAD
-   * @api private
+
    */
 
   function decryptData(ciphertext){
-    ciphertext = JSON.parse(ciphertext);
-=======
-
-   */
-
-  function decryptData(ciphertext){
->>>>>>> 0c7fac33
     var hmac = digest(this.secret, ciphertext.ct, this.hashing, this.encodeas);
 
     if (hmac != ciphertext.mac) {
@@ -190,17 +182,9 @@
 
   function digest(key, obj, hashing, encodeas) {
     var hmac = crypto.createHmac(hashing, key);
-<<<<<<< HEAD
-
     hmac.setEncoding(encodeas);
     hmac.write(obj);
     hmac.end();
-
-=======
-    hmac.setEncoding(encodeas);
-    hmac.write(obj);
-    hmac.end();
->>>>>>> 0c7fac33
     return hmac.read();
   }
 
@@ -269,11 +253,7 @@
       if (!data) return fn();
 
       var result;
-<<<<<<< HEAD
-      data = (store.secret) ? decryptData.call(store, data) : data.toString();
-=======
-
->>>>>>> 0c7fac33
+
       debug('GOT %s', data);
 
       try {
