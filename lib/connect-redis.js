/*!
 * Connect - Redis
 * Copyright(c) 2012 TJ Holowaychuk <tj@vision-media.ca>
 * MIT Licensed
 */

var debug = require('debug')('connect:redis');
var crypto = require('crypto');
<<<<<<< HEAD
var redis = require('redis');
=======
>>>>>>> 042cc50c
var util = require('util');
var noop = function(){};

/**
 * One day in seconds.
 */

var oneDay = 86400;

function getTTL(store, sess, sid) {
  if (typeof store.ttl === 'number') return store.ttl;
  if (typeof store.ttl === 'function') return store.ttl(store, sess, sid);
  if (store.ttl) throw new TypeError('`store.ttl` must be a number or function.');

  var maxAge = sess.cookie.maxAge;
  return (typeof maxAge === 'number'
    ? Math.floor(maxAge / 1000)
    : oneDay);
}

/**
 * Return the `RedisStore` extending `express`'s session Store.
 *
 * @param {object} express session
 * @return {Function}
 * @api public
 */

module.exports = function (session) {

  /**
   * Express's session Store.
   */

  var Store = session.Store;

  crypto.DEFAULT_ENCODING = 'hex';

  /**
   * Initialize RedisStore with the given `options`.
   *
   * @param {Object} options
   * @api public
   */

  function RedisStore (options) {
    if (!(this instanceof RedisStore)) {
      throw new TypeError('Cannot call RedisStore constructor as a function');
    }

    var self = this;

    options = options || {};
    Store.call(this, options);
    this.prefix = options.prefix == null
      ? 'sess:'
      : options.prefix;

    delete options.prefix;

    this.scanCount = Number(options.scanCount) || 100;
    delete options.scanCount;

    this.serializer = options.serializer || JSON;

    this.secret = derive_key(options.secret) || false;
    this.algorithm = options.algorithm || 'aes-256-gcm';
    this.hashing = options.hashing || 'sha512';
    this.encodeas = options.encodeas || 'hex';
    this.iv = (options.iv || crypto.randomBytes(16)).toString(this.encodeas);

    if (options.url) {
      options.socket = options.url;
    }

    // convert to redis connect params
    if (options.client) {
      this.client = options.client;
    } else {
      var redis = require('redis');

      if (options.socket) {
        this.client = redis.createClient(options.socket, options);
      }
      else {
        this.client = redis.createClient(options);
      }
    }

    // logErrors
    if(options.logErrors){
      // if options.logErrors is function, allow it to override. else provide default logger. useful for large scale deployment
      // which may need to write to a distributed log
      if(typeof options.logErrors != 'function'){
        options.logErrors = function (err) {
          console.error('Warning: connect-redis reported a client error: ' + err);
        };
      }
  		this.client.on('error', options.logErrors);
  	}

    if (options.pass) {
      this.client.auth(options.pass, function (err) {
        if (err) {
          throw err;
        }
      });
    }

    this.ttl = options.ttl;
    this.disableTTL = options.disableTTL;

    this.secret = options.secret || false;
    this.algorithm = options.algorithm || 'aes-256-ctr';
    this.hashing = options.hashing || 'sha512';
    this.encodeas = options.encodeas || 'hex';

    if (options.unref) this.client.unref();

    if ('db' in options) {
      if (typeof options.db !== 'number') {
        console.error('Warning: connect-redis expects a number for the "db" option');
      }

      self.client.select(options.db);
      self.client.on('connect', function () {
        self.client.select(options.db);
      });
    }

    self.client.on('error', function (er) {
      debug('Redis returned err', er);
      self.emit('disconnect', er);
    });

    self.client.on('connect', function () {
      self.emit('connect');
    });
  }

  /**
   * Wrapper to create cipher text, digest & encoded payload
<<<<<<< HEAD
   *
   * @param {String} payload
   * @api private
   */

  function encryptData(plaintext) {
    var hmac = digest(this.secret, this.serializer.stringify(plaintext),
                this.hashing, this.encodeas);

    var obj = {
      hmac: hmac,
      pt: plaintext
    };

    var ct = encrypt(this.secret, this.serializer.stringify(obj),
              this.algorithm, this.encodeas);

    return ct;
=======
   */

  function encryptData(plaintext) {
    var aad = digest(this.secret, this.serializer.stringify(plaintext),
                     this.hashing, this.encodeas);

    var ct = encrypt(this.secret, this.serializer.stringify(plaintext),
                     this.algorithm, this.encodeas, this.iv, aad);

    var hmac = digest(this.secret, ct.ct, this.hashing, this.encodeas);

    var obj = {
      hmac: hmac,
      ct: ct.ct,
      at: ct.at,
      aad: aad,
      iv: this.iv
    };

    debug('encryptData %s', this.serializer.stringify(obj));

    return this.serializer.stringify(obj);
>>>>>>> 042cc50c
  }

  /**
   * Wrapper to extract digest, verify digest & decrypt cipher text
<<<<<<< HEAD
   *
   * @param {String} payload

   */

  function decryptData(ciphertext){
    var pt = decrypt(this.secret, ciphertext, this.algorithm, this.encodeas);
    var obj = this.serializer.parse(pt);
    var hmac = digest(this.secret, this.serializer.stringify(obj.pt),
                this.hashing, this.encodeas);

    if (hmac != obj.hmac) {
      throw 'Encrypted session was tampered with!';
    }

    return obj.pt;
  }

    /**
   * Generates HMAC as digest of cipher text
   *
   * @param {String} key
   * @param {String} obj
   * @param {String} algo
   * @api private
=======
   */

  function decryptData(ciphertext) {
    debug('decryptData %s', ciphertext);

    if (ciphertext)
      ciphertext = this.serializer.parse(ciphertext);

    var hmac = digest(this.secret, ciphertext.ct, this.hashing, this.encodeas);

    debug('HMAC %s %s', ciphertext.hmac, hmac);

    if (hmac != ciphertext.hmac) {
      throw 'Encrypted session was tampered with!';
    }

    var pt = decrypt(this.secret, ciphertext.ct, this.algorithm,
                     this.encodeas, ciphertext.iv, Buffer.from(ciphertext.at),
                     ciphertext.aad);

    debug('PT %s %s', pt, typeof pt);

    return this.serializer.parse(pt);
  }

  /**
   * Generates HMAC as digest of cipher text
>>>>>>> 042cc50c
   */

  function digest(key, obj, hashing, encodeas) {
    var hmac = crypto.createHmac(hashing, key);
    hmac.setEncoding(encodeas);
    hmac.write(obj);
    hmac.end();
<<<<<<< HEAD
    return hmac.read();
=======
    return hmac.read().toString(encodeas);
>>>>>>> 042cc50c
  }

  /**
   * Creates cipher text from plain text
<<<<<<< HEAD
   *
   * @param {String} key
   * @param {String} pt
   * @param {String} algo
   * @api private
   */

  function encrypt(key, pt, algo, encodeas) {
    pt = (Buffer.isBuffer(pt)) ? pt : new Buffer(pt);

    var cipher = crypto.createCipher(algo, key)
      , ct = [];

    ct.push(cipher.update(pt));
    ct.push(cipher.final(encodeas));

    return ct.join('');
=======
   */

  function encrypt(key, pt, algo, encodeas, iv, aad) {
    var cipher = crypto.createCipheriv(algo, key, iv, {
      authTagLength: 16
    }), ct, at;

    try {
      cipher.setAAD(Buffer.from(aad), {
        plaintextLength: Buffer.byteLength(pt)
      });
    } catch(e) {
      // Discard as the algo may not support AAD
    }

    ct = cipher.update(pt, 'utf8', encodeas);
    ct += cipher.final(encodeas);

    try {
      at = cipher.getAuthTag();
    } catch(e) {
      // Discard as the algo may not support auth tags
    }

    return (at) ? {'ct': ct, 'at': at} : {'ct': ct};
>>>>>>> 042cc50c
  }

  /**
   * Creates plain text from cipher text
<<<<<<< HEAD
   *
   * @param {String} key
   * @param {String} pt
   * @param {String} algo
   * @api private
   */

  function decrypt(key, ct, algo, encodeas) {
    var cipher = crypto.createDecipher(algo, key)
      , pt = [];

    pt.push(cipher.update(ct, encodeas, 'utf8'));
    pt.push(cipher.final('utf8'));

    return pt.join('');
=======
   */

  function decrypt(key, ct, algo, encodeas, iv, at, aad) {
    var cipher = crypto.createDecipheriv(algo, key, iv)
      , pt;

    try {
      if (at)
        cipher.setAuthTag(Buffer.from(at));
    } catch(e) {
      // Discard as the algo may not support Auth tags
    }

    try {
      if (aad)
        cipher.setAAD(Buffer.from(aad), {plaintextLength: Buffer.byteLength(ct)});
    } catch(e) {
      // Discard as the algo may not support AAD
    }

    pt = cipher.update(ct, encodeas, 'utf8');
    pt += cipher.final('utf8');

    return pt;
  }

  /**
   * Derive key from supplied pass phrase
   */
   
  function derive_key(secret) {
    var key, hash, salt;

    if (!secret)
      return false;

    hash = crypto.createHash('sha512');
    hash.update(secret);
    salt = hash.digest('hex').substr(0, 16);

    key = crypto.pbkdf2Sync(secret, salt, 25000, 64, 'sha512');

    return key.toString('hex').substr(0, 32);
>>>>>>> 042cc50c
  }

  /**
   * Inherit from `Store`.
   */

  util.inherits(RedisStore, Store);

  /**
   * Attempt to fetch session by the given `sid`.
   *
   * @param {String} sid
   * @param {Function} fn
   * @api public
   */

  RedisStore.prototype.get = function (sid, fn) {
    var store = this;
    var psid = store.prefix + sid;

    if (!fn) fn = noop;
    debug('GET "%s"', sid);

    store.client.get(psid, function (er, data) {
      if (er) return fn(er);
      if (!data) return fn();

      var result;
      data = data.toString();
      debug('GOT %s', data);

      try {
        if (store.secret) {
<<<<<<< HEAD
          result = decryptData.call(store, data);
=======
          result = store.serializer.parse(decryptData.call(store, data));
>>>>>>> 042cc50c
        } else {
          result = store.serializer.parse(data);
        }
      }
      catch (er) {
        return fn(er);
      }

      debug('GOT %s', result);

      return fn(null, result);
    });
  };

  /**
   * Commit the given `sess` object associated with the given `sid`.
   *
   * @param {String} sid
   * @param {Session} sess
   * @param {Function} fn
   * @api public
   */

  RedisStore.prototype.set = function (sid, sess, fn) {
    var store = this;
    var args = [store.prefix + sid];
    if (!fn) fn = noop;

    try {
<<<<<<< HEAD
      if (this.secret) {
        var jsess = encryptData.call(this, sess, this.secret, this.algorithm);
      } else {
        var jsess = store.serializer.stringify(sess);
      }
=======
      var jsess = store.serializer.stringify(sess);
>>>>>>> 042cc50c
    } catch (er) {
      return fn(er);
    }

    if (this.secret)
      jsess = encryptData.call(this, jsess, this.secret, this.algorithm);

    args.push(jsess);

    if (!store.disableTTL) {
      var ttl = getTTL(store, sess, sid);
      args.push('EX', ttl);
      debug('SET "%s" %s ttl:%s', sid, jsess, ttl);
    } else {
      debug('SET "%s" %s', sid, jsess);
    }

    store.client.set(args, function (er) {
      if (er) return fn(er);
      debug('SET complete');
      fn.apply(null, arguments);
    });
  };

  /**
   * Destroy the session associated with the given `sid`.
   *
   * @param {String} sid
   * @api public
   */

  RedisStore.prototype.destroy = function (sid, fn) {
    debug('DEL "%s"', sid);
    if (Array.isArray(sid)) {
      var multi = this.client.multi();
      var prefix = this.prefix;
      sid.forEach(function (s) {
        multi.del(prefix + s);
      });
      multi.exec(fn);
    } else {
      sid = this.prefix + sid;
      this.client.del(sid, fn);
    }
  };

  /**
   * Refresh the time-to-live for the session with the given `sid`.
   *
   * @param {String} sid
   * @param {Session} sess
   * @param {Function} fn
   * @api public
   */

  RedisStore.prototype.touch = function (sid, sess, fn) {
    var store = this;
    var psid = store.prefix + sid;
    if (!fn) fn = noop;
    if (store.disableTTL) return fn();

    var ttl = getTTL(store, sess);

    debug('EXPIRE "%s" ttl:%s', sid, ttl);
    store.client.expire(psid, ttl, function (er) {
      if (er) return fn(er);
      debug('EXPIRE complete');
      fn.apply(this, arguments);
    });
  };

  /**
   * Fetch all sessions' Redis keys using non-blocking SCAN command
   *
   * @param {Function} fn
   * @api private
   */

  function allKeys (store, cb) {
    var keysObj = {}; // Use an object to dedupe as scan can return duplicates
    var pattern = store.prefix + '*';
    var scanCount = store.scanCount;
    debug('SCAN "%s"', pattern);
    (function nextBatch (cursorId) {
      store.client.scan(cursorId, 'match', pattern, 'count', scanCount, function (err, result) {
        if (err) return cb(err);

        var nextCursorId = result[0];
        var keys = result[1];

        debug('SCAN complete (next cursor = "%s")', nextCursorId);

        keys.forEach(function (key) {
          keysObj[key] = 1;
        });

        if (nextCursorId != 0) {
          // next batch
          return nextBatch(nextCursorId);
        }

        // end of cursor
        return cb(null, Object.keys(keysObj));
      });
    })(0);
  }

  /**
   * Fetch all sessions' ids
   *
   * @param {Function} fn
   * @api public
   */

  RedisStore.prototype.ids = function (fn) {
    var store = this;
    var prefixLength = store.prefix.length;
    if (!fn) fn = noop;

    allKeys(store, function (err, keys) {
      if (err) return fn(err);

      keys = keys.map(function (key) {
        return key.substr(prefixLength);
      });
      return fn(null, keys);
    });
  };

  /**
   * Fetch count of all sessions
   *
   * @param {Function} fn
   * @api public
   */

  RedisStore.prototype.length = function (fn) {
    var store = this;
    if (!fn) fn = noop;

    allKeys(store, function (err, keys) {
      if (err) return fn(err);

      return fn(null, keys.length);
    });
  };


  /**
   * Fetch all sessions
   *
   * @param {Function} fn
   * @api public
   */

  RedisStore.prototype.all = function (fn) {
    var store = this;
    var prefixLength = store.prefix.length;
    if (!fn) fn = noop;

    allKeys(store, function (err, keys) {
      if (err) return fn(err);

      store.client.mget(keys, function (err, sessions) {
        if (err) return fn(err);

        var result;
        try {
          result = sessions.map(function (data, index) {
            data = data.toString();
<<<<<<< HEAD

            if (store.secret)
              data = decryptData.call(store, data);

=======
            if (store.secret)
              data = decryptData.call(store, data);
>>>>>>> 042cc50c
            data = store.serializer.parse(data);
            data.id = keys[index].substr(prefixLength);
            return data;
          });
        } catch (e) {
          err = e;
        }

        return fn(err, result);
      });
    });
  };

  return RedisStore;
};<|MERGE_RESOLUTION|>--- conflicted
+++ resolved
@@ -6,10 +6,6 @@
 
 var debug = require('debug')('connect:redis');
 var crypto = require('crypto');
-<<<<<<< HEAD
-var redis = require('redis');
-=======
->>>>>>> 042cc50c
 var util = require('util');
 var noop = function(){};
 
@@ -20,7 +16,7 @@
 var oneDay = 86400;
 
 function getTTL(store, sess, sid) {
-  if (typeof store.ttl === 'number') return store.ttl;
+  if (typeof store.ttl === 'number' || typeof store.ttl === 'string') return store.ttl;
   if (typeof store.ttl === 'function') return store.ttl(store, sess, sid);
   if (store.ttl) throw new TypeError('`store.ttl` must be a number or function.');
 
@@ -45,8 +41,6 @@
    */
 
   var Store = session.Store;
-
-  crypto.DEFAULT_ENCODING = 'hex';
 
   /**
    * Initialize RedisStore with the given `options`.
@@ -108,8 +102,8 @@
           console.error('Warning: connect-redis reported a client error: ' + err);
         };
       }
-  		this.client.on('error', options.logErrors);
-  	}
+      this.client.on('error', options.logErrors);
+    }
 
     if (options.pass) {
       this.client.auth(options.pass, function (err) {
@@ -122,11 +116,6 @@
     this.ttl = options.ttl;
     this.disableTTL = options.disableTTL;
 
-    this.secret = options.secret || false;
-    this.algorithm = options.algorithm || 'aes-256-ctr';
-    this.hashing = options.hashing || 'sha512';
-    this.encodeas = options.encodeas || 'hex';
-
     if (options.unref) this.client.unref();
 
     if ('db' in options) {
@@ -152,26 +141,6 @@
 
   /**
    * Wrapper to create cipher text, digest & encoded payload
-<<<<<<< HEAD
-   *
-   * @param {String} payload
-   * @api private
-   */
-
-  function encryptData(plaintext) {
-    var hmac = digest(this.secret, this.serializer.stringify(plaintext),
-                this.hashing, this.encodeas);
-
-    var obj = {
-      hmac: hmac,
-      pt: plaintext
-    };
-
-    var ct = encrypt(this.secret, this.serializer.stringify(obj),
-              this.algorithm, this.encodeas);
-
-    return ct;
-=======
    */
 
   function encryptData(plaintext) {
@@ -194,38 +163,10 @@
     debug('encryptData %s', this.serializer.stringify(obj));
 
     return this.serializer.stringify(obj);
->>>>>>> 042cc50c
   }
 
   /**
    * Wrapper to extract digest, verify digest & decrypt cipher text
-<<<<<<< HEAD
-   *
-   * @param {String} payload
-
-   */
-
-  function decryptData(ciphertext){
-    var pt = decrypt(this.secret, ciphertext, this.algorithm, this.encodeas);
-    var obj = this.serializer.parse(pt);
-    var hmac = digest(this.secret, this.serializer.stringify(obj.pt),
-                this.hashing, this.encodeas);
-
-    if (hmac != obj.hmac) {
-      throw 'Encrypted session was tampered with!';
-    }
-
-    return obj.pt;
-  }
-
-    /**
-   * Generates HMAC as digest of cipher text
-   *
-   * @param {String} key
-   * @param {String} obj
-   * @param {String} algo
-   * @api private
-=======
    */
 
   function decryptData(ciphertext) {
@@ -253,7 +194,6 @@
 
   /**
    * Generates HMAC as digest of cipher text
->>>>>>> 042cc50c
    */
 
   function digest(key, obj, hashing, encodeas) {
@@ -261,34 +201,11 @@
     hmac.setEncoding(encodeas);
     hmac.write(obj);
     hmac.end();
-<<<<<<< HEAD
-    return hmac.read();
-=======
     return hmac.read().toString(encodeas);
->>>>>>> 042cc50c
   }
 
   /**
    * Creates cipher text from plain text
-<<<<<<< HEAD
-   *
-   * @param {String} key
-   * @param {String} pt
-   * @param {String} algo
-   * @api private
-   */
-
-  function encrypt(key, pt, algo, encodeas) {
-    pt = (Buffer.isBuffer(pt)) ? pt : new Buffer(pt);
-
-    var cipher = crypto.createCipher(algo, key)
-      , ct = [];
-
-    ct.push(cipher.update(pt));
-    ct.push(cipher.final(encodeas));
-
-    return ct.join('');
-=======
    */
 
   function encrypt(key, pt, algo, encodeas, iv, aad) {
@@ -314,28 +231,10 @@
     }
 
     return (at) ? {'ct': ct, 'at': at} : {'ct': ct};
->>>>>>> 042cc50c
   }
 
   /**
    * Creates plain text from cipher text
-<<<<<<< HEAD
-   *
-   * @param {String} key
-   * @param {String} pt
-   * @param {String} algo
-   * @api private
-   */
-
-  function decrypt(key, ct, algo, encodeas) {
-    var cipher = crypto.createDecipher(algo, key)
-      , pt = [];
-
-    pt.push(cipher.update(ct, encodeas, 'utf8'));
-    pt.push(cipher.final('utf8'));
-
-    return pt.join('');
-=======
    */
 
   function decrypt(key, ct, algo, encodeas, iv, at, aad) {
@@ -379,7 +278,6 @@
     key = crypto.pbkdf2Sync(secret, salt, 25000, 64, 'sha512');
 
     return key.toString('hex').substr(0, 32);
->>>>>>> 042cc50c
   }
 
   /**
@@ -399,7 +297,6 @@
   RedisStore.prototype.get = function (sid, fn) {
     var store = this;
     var psid = store.prefix + sid;
-
     if (!fn) fn = noop;
     debug('GET "%s"', sid);
 
@@ -413,11 +310,7 @@
 
       try {
         if (store.secret) {
-<<<<<<< HEAD
-          result = decryptData.call(store, data);
-=======
           result = store.serializer.parse(decryptData.call(store, data));
->>>>>>> 042cc50c
         } else {
           result = store.serializer.parse(data);
         }
@@ -447,15 +340,7 @@
     if (!fn) fn = noop;
 
     try {
-<<<<<<< HEAD
-      if (this.secret) {
-        var jsess = encryptData.call(this, sess, this.secret, this.algorithm);
-      } else {
-        var jsess = store.serializer.stringify(sess);
-      }
-=======
       var jsess = store.serializer.stringify(sess);
->>>>>>> 042cc50c
     } catch (er) {
       return fn(er);
     }
@@ -619,6 +504,8 @@
     allKeys(store, function (err, keys) {
       if (err) return fn(err);
 
+      if (keys.length === 0) return fn(null,[]);
+
       store.client.mget(keys, function (err, sessions) {
         if (err) return fn(err);
 
@@ -626,15 +513,8 @@
         try {
           result = sessions.map(function (data, index) {
             data = data.toString();
-<<<<<<< HEAD
-
             if (store.secret)
               data = decryptData.call(store, data);
-
-=======
-            if (store.secret)
-              data = decryptData.call(store, data);
->>>>>>> 042cc50c
             data = store.serializer.parse(data);
             data.id = keys[index].substr(prefixLength);
             return data;
