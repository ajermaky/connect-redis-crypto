--- conflicted
+++ resolved
@@ -13,12 +13,9 @@
     "type": "git",
     "url": "git@github.com:jas-/connect-redis-crypto.git"
   },
-<<<<<<< HEAD
-=======
   "dependencies": {
     "kruptein": "^v2.0.6"
   },
->>>>>>> e3a075ac
   "devDependencies": {
     "blue-tape": "^1.0.0",
     "eslint": "^6.7.2",
@@ -26,17 +23,10 @@
     "eslint-plugin-prettier": "^3.1.0",
     "express-session": "^1.17.0",
     "ioredis": "^4.14.1",
-<<<<<<< HEAD
     "nyc": "^15.0.0",
     "prettier": "^1.19.1",
     "redis": "^2.8.0",
     "redis-mock": "^0.48.0"
-=======
-    "nyc": "^14.1.1",
-    "prettier": "^1.19.1",
-    "redis": "^2.8.0",
-    "redis-mock": "^0.47.0"
->>>>>>> e3a075ac
   },
   "engines": {
     "node": ">=8.0.0"
@@ -48,11 +38,5 @@
     "test": "nyc tape \"test/*-test.js\"",
     "lint": "eslint index.js test lib",
     "fmt": "prettier --write \"**/*.{js,md,json,*rc}\""
-<<<<<<< HEAD
-  },
-  "dependencies": {
-    "kruptein": "^2.0.6"
-=======
->>>>>>> e3a075ac
   }
 }