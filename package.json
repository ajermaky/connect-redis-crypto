--- conflicted
+++ resolved
@@ -1,23 +1,12 @@
 {
-<<<<<<< HEAD
   "name": "connect-redis-crypto",
   "description": "Redis session store for Connect w/ enrypted session support",
   "version": "2.0.1",
   "authors": ["TJ Holowaychuk <tj@vision-media.ca>","Jason Gerfen <jason.gerfen@gmail.com>"],
   "main": "./index.js",
-  "repository": { "type": "git", "url": "git@github.com:jas-/connect-redis-crypto.git" },
-  "dependencies": { "redis": "0.10.x", "debug": "*" },
-  "devDependencies": { "express-session": "*" },
-  "engines": { "node": "*" },
-=======
-  "name": "connect-redis",
-  "description": "Redis session store for Connect",
-  "version": "2.1.0",
-  "author": "TJ Holowaychuk <tj@vision-media.ca>",
-  "main": "./index.js",
   "repository": {
     "type": "git",
-    "url": "git@github.com:visionmedia/connect-redis.git"
+    "url": "git@github.com:jas-/connect-redis-crypto.git"
   },
   "dependencies": {
     "debug": "^1.0.4",
@@ -34,17 +23,12 @@
   "engines": {
     "node": "*"
   },
->>>>>>> 52dd34bf
   "bugs": {
     "url": "https://github.com/jas-/connect-redis-crypto/issues"
   },
   "scripts": {
-<<<<<<< HEAD
-    "test": "node test.js; node test_crypto.js"
-=======
     "test": "DEBUG=* istanbul cover tape \"test/*-test.js\"",
     "bench": "node bench/redisbench.js",
     "lint": "eslint --reset index.js test lib bench"
->>>>>>> 52dd34bf
   }
 }