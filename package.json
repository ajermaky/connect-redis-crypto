{
  "name": "connect-redis-crypto",
  "description": "Redis session store for Connect",
<<<<<<< HEAD
  "version": "3.1.1",
=======
  "version": "3.2.0",
>>>>>>> 0c7fac33
  "author": "TJ Holowaychuk <tj@vision-media.ca>",
  "contributors": [
    "Marc Harter <wavded@gmail.com>",
    "Jason Gerfen <jason.gerfen@gmail.com>"
  ],
  "license": "MIT",
  "main": "./index.js",
  "repository": {
    "type": "git",
    "url": "git@github.com:jas-/connect-redis-crypto.git"
  },
  "dependencies": {
    "debug": "^2.2.0",
    "redis": "^2.1.0"
  },
  "devDependencies": {
    "blue-tape": "^0.1.8",
    "bluebird": "^2.3.2",
    "eslint": "^1.6.0",
    "express-session": "^1.9.1",
    "ioredis": "^1.7.5",
    "istanbul": "^0.3.2",
    "tape": "^4.2.1"
  },
  "engines": {
    "node": "*"
  },
  "bugs": {
    "url": "https://github.com/jas-/connect-redis-crypto/issues"
  },
  "scripts": {
    "test": "DEBUG=* istanbul cover tape \"test/*-test.js\"",
    "bench": "node bench/redisbench.js",
    "lint": "eslint index.js test lib bench"
  }
}<|MERGE_RESOLUTION|>--- conflicted
+++ resolved
@@ -1,11 +1,7 @@
 {
   "name": "connect-redis-crypto",
   "description": "Redis session store for Connect",
-<<<<<<< HEAD
-  "version": "3.1.1",
-=======
   "version": "3.2.0",
->>>>>>> 0c7fac33
   "author": "TJ Holowaychuk <tj@vision-media.ca>",
   "contributors": [
     "Marc Harter <wavded@gmail.com>",
