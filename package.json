{
  "name": "connect-redis-crypto",
  "description": "Redis session store for Connect",
<<<<<<< HEAD
  "version": "3.3.3",
=======
  "version": "3.3.4",
>>>>>>> 1157b6f1
  "author": "TJ Holowaychuk <tj@vision-media.ca>",
  "contributors": [
    "Marc Harter <wavded@gmail.com>",
    "Jason Gerfen <jason.gerfen@gmail.com>"
  ],
  "license": "MIT",
  "main": "./index.js",
  "repository": {
    "type": "git",
    "url": "git@github.com:jas-/connect-redis-crypto.git"
  },
  "dependencies": {
    "debug": "^3.1.0",
<<<<<<< HEAD
    "redis": "^2.8.0"
=======
    "redis": "^2.1.0"
>>>>>>> 1157b6f1
  },
  "devDependencies": {
    "blue-tape": "^1.0.0",
    "bluebird": "^3.5.0",
<<<<<<< HEAD
    "eslint": "^4.7.2",
    "express-session": "^1.15.6",
    "ioredis": "^3.1.4",
    "istanbul": "^0.4.5",
    "tape": "^4.8.0"
=======
    "eslint": "^3.19.0",
    "express-session": "^1.9.1",
    "ioredis": "^2.5.0",
    "istanbul": "^0.4.5",
    "sinon": "^2.3.4",
    "tape": "^4.2.1"
>>>>>>> 1157b6f1
  },
  "engines": {
    "node": "*"
  },
  "bugs": {
    "url": "https://github.com/jas-/connect-redis-crypto/issues"
  },
  "scripts": {
    "test": "istanbul cover tape \"test/*-test.js\"",
    "test-debug": "DEBUG=* istanbul cover tape \"test/*-test.js\"",
    "bench": "node bench/redisbench.js",
    "lint": "eslint index.js test lib bench"
  }
}<|MERGE_RESOLUTION|>--- conflicted
+++ resolved
@@ -1,11 +1,7 @@
 {
   "name": "connect-redis-crypto",
   "description": "Redis session store for Connect",
-<<<<<<< HEAD
-  "version": "3.3.3",
-=======
   "version": "3.3.4",
->>>>>>> 1157b6f1
   "author": "TJ Holowaychuk <tj@vision-media.ca>",
   "contributors": [
     "Marc Harter <wavded@gmail.com>",
@@ -19,29 +15,16 @@
   },
   "dependencies": {
     "debug": "^3.1.0",
-<<<<<<< HEAD
     "redis": "^2.8.0"
-=======
-    "redis": "^2.1.0"
->>>>>>> 1157b6f1
   },
   "devDependencies": {
     "blue-tape": "^1.0.0",
     "bluebird": "^3.5.0",
-<<<<<<< HEAD
     "eslint": "^4.7.2",
     "express-session": "^1.15.6",
     "ioredis": "^3.1.4",
     "istanbul": "^0.4.5",
     "tape": "^4.8.0"
-=======
-    "eslint": "^3.19.0",
-    "express-session": "^1.9.1",
-    "ioredis": "^2.5.0",
-    "istanbul": "^0.4.5",
-    "sinon": "^2.3.4",
-    "tape": "^4.2.1"
->>>>>>> 1157b6f1
   },
   "engines": {
     "node": "*"
